--- conflicted
+++ resolved
@@ -22,11 +22,8 @@
 import co.cask.cdap.client.exception.NotFoundException;
 import co.cask.cdap.client.exception.ProgramNotFoundException;
 import co.cask.cdap.common.conf.Constants;
-<<<<<<< HEAD
+import co.cask.cdap.proto.NamespaceMeta;
 import co.cask.cdap.proto.ProgramType;
-=======
-import co.cask.cdap.proto.NamespaceMeta;
->>>>>>> 7af0ac86
 import co.cask.cdap.test.XSlowTests;
 import co.cask.common.http.HttpMethod;
 import co.cask.common.http.HttpRequest;
@@ -41,12 +38,8 @@
 import org.junit.experimental.categories.Category;
 
 import java.io.File;
-<<<<<<< HEAD
-import java.io.IOException;
 import java.net.HttpURLConnection;
 import java.net.URL;
-=======
->>>>>>> 7af0ac86
 import java.util.Map;
 
 import static org.junit.Assert.assertEquals;
@@ -60,21 +53,18 @@
 
   private PreferencesClient client;
   private ApplicationClient appClient;
-<<<<<<< HEAD
   private ServiceClient serviceClient;
   private ProgramClient programClient;
-=======
   private NamespaceClient namespaceClient;
->>>>>>> 7af0ac86
 
   @Before
   public void setUp() throws Throwable {
     super.setUp();
     client = new PreferencesClient(clientConfig);
     appClient = new ApplicationClient(clientConfig);
-<<<<<<< HEAD
     serviceClient = new ServiceClient(clientConfig);
     programClient = new ProgramClient(clientConfig);
+    namespaceClient = new NamespaceClient(clientConfig);
   }
 
   @Test
@@ -127,9 +117,6 @@
       programClient.stop(AppReturnsArgs.NAME, ProgramType.SERVICE, AppReturnsArgs.SERVICE);
       appClient.delete(AppReturnsArgs.NAME);
     }
-=======
-    namespaceClient = new NamespaceClient(clientConfig);
->>>>>>> 7af0ac86
   }
 
   @Test

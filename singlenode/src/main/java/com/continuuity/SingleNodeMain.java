--- conflicted
+++ resolved
@@ -45,14 +45,8 @@
 
   private final WebCloudAppService webCloudAppService;
   private final CConfiguration configuration;
-<<<<<<< HEAD
-  private final Gateway gateway;
-  private final com.continuuity.gateway.v2.Gateway gatewayV2;
-=======
   private final Gateway gatewayV2;
   private final NettyFlumeCollector flumeCollector;
-  private final MetadataServerInterface metaDataServer;
->>>>>>> 8271106c
   private final AppFabricServer appFabricServer;
 
   private final MetricsCollectionService metricsCollectionService;
@@ -68,14 +62,8 @@
 
     Injector injector = Guice.createInjector(modules);
     transactionManager = injector.getInstance(InMemoryTransactionManager.class);
-<<<<<<< HEAD
-    gateway = injector.getInstance(Gateway.class);
-    gatewayV2 = injector.getInstance(com.continuuity.gateway.v2.Gateway.class);
-=======
     gatewayV2 = injector.getInstance(Gateway.class);
     flumeCollector = injector.getInstance(NettyFlumeCollector.class);
-    metaDataServer = injector.getInstance(MetadataServerInterface.class);
->>>>>>> 8271106c
     appFabricServer = injector.getInstance(AppFabricServer.class);
     logAppenderInitializer = injector.getInstance(LogAppenderInitializer.class);
 
@@ -120,11 +108,6 @@
       throw new Exception("Failed to start Application Fabric.");
     }
 
-<<<<<<< HEAD
-    gateway.start(args, configuration);
-=======
-    metaDataServer.start(args, configuration);
->>>>>>> 8271106c
     gatewayV2.startAndWait();
     flumeCollector.startAndWait();
     webCloudAppService.startAndWait();
@@ -142,12 +125,6 @@
       webCloudAppService.stopAndWait();
       flumeCollector.stopAndWait();
       gatewayV2.stopAndWait();
-<<<<<<< HEAD
-      gateway.stop(true);
-=======
-      metaDataServer.stop(true);
-      metaDataServer.stop(true);
->>>>>>> 8271106c
       appFabricServer.stopAndWait();
       transactionManager.close();
       zookeeper.stopAndWait();

/*
 * Copyright © 2015 Cask Data, Inc.
 *
 * Licensed under the Apache License, Version 2.0 (the "License"); you may not
 * use this file except in compliance with the License. You may obtain a copy of
 * the License at
 *
 * http://www.apache.org/licenses/LICENSE-2.0
 *
 * Unless required by applicable law or agreed to in writing, software
 * distributed under the License is distributed on an "AS IS" BASIS, WITHOUT
 * WARRANTIES OR CONDITIONS OF ANY KIND, either express or implied. See the
 * License for the specific language governing permissions and limitations under
 * the License.
 */

package co.cask.cdap.data.stream.service;

import co.cask.cdap.data.stream.StreamCoordinatorClient;
import co.cask.cdap.notifications.feeds.NotificationFeedManager;
import com.google.inject.Inject;

/**
 * Stream service running in local mode.
 */
public class LocalStreamService extends AbstractStreamService {

  @Inject
  public LocalStreamService(StreamCoordinatorClient streamCoordinatorClient,
<<<<<<< HEAD
                            StreamFileJanitorService janitorService,
                            StreamWriterSizeManager sizeManager,
                            NotificationFeedManager notificationFeedManager) {
    super(streamCoordinatorClient, janitorService, sizeManager, notificationFeedManager);
=======
                            StreamFileJanitorService janitorService) {
    super(streamCoordinatorClient, janitorService);
>>>>>>> 6b5430fb
  }

  @Override
  protected void initialize() throws Exception {
    // No-op
  }

  @Override
  protected void doShutdown() throws Exception {
    // No-op
  }
}<|MERGE_RESOLUTION|>--- conflicted
+++ resolved
@@ -27,15 +27,9 @@
 
   @Inject
   public LocalStreamService(StreamCoordinatorClient streamCoordinatorClient,
-<<<<<<< HEAD
                             StreamFileJanitorService janitorService,
-                            StreamWriterSizeManager sizeManager,
                             NotificationFeedManager notificationFeedManager) {
-    super(streamCoordinatorClient, janitorService, sizeManager, notificationFeedManager);
-=======
-                            StreamFileJanitorService janitorService) {
-    super(streamCoordinatorClient, janitorService);
->>>>>>> 6b5430fb
+    super(streamCoordinatorClient, janitorService, notificationFeedManager);
   }
 
   @Override

--- conflicted
+++ resolved
@@ -60,12 +60,7 @@
       new AuthorizationTestModule(),
       new AuthorizationEnforcementModule().getInMemoryModules(),
       new AuthenticationContextModules().getMasterModule(),
-<<<<<<< HEAD
-      new AuditModule().getInMemoryModules(),
-      new StorageModule()
-=======
       new AuditTestModule()
->>>>>>> 48219977
     );
     txManager = injector.getInstance(TransactionManager.class);
     txManager.startAndWait();

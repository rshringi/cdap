--- conflicted
+++ resolved
@@ -17,38 +17,59 @@
             srcDir 'src/main/java/com/continuuity/log'
         }
     }
-    // test sourceset still includes loggly tests, so adding a dependency via classpath
+
+    // test sourceset still includes loggly tests, so adding a dependency
+    // via classpath
     test {
       compileClasspath += loggly.output
     }
 }
 
+// Builds thrift jar related to overlord with min dependency.
+sourceSets {
+    thrift
+}
 
-/**
- * Specify all the dependencies
- */
+task thriftJar(type: Jar) {
+    from sourceSets.thrift.output
+    classifier = "thrift"
+}
+
+task thriftJavadoc(type: Javadoc, dependsOn:thriftJar) {
+    source sourceSets.api.allJava
+    destinationDir = reporting.file("${buildDir}/thrift-docs")
+    classpath = sourceSets.thrift.compileClasspath
+}
+
+task thriftJavadocJar(type: Jar, dependsOn:apiJavadoc) {
+    classifier = "api-javadoc"
+    from thriftJavadoc.destinationDir
+}
+
+// Specify all the dependencies.
 dependencies {
 
     /// Internal dependencies.
-    if(multiModule && ! buildingRelease)
-    {
+    if(multiModule && ! buildingRelease) {
         compile project(":common")
         compile project(":data-fabric")
         compile project(":data-fabric").sourceSets.api.output
         apiCompile project(":data-fabric").sourceSets.api.output
-    }
-    else
-    {
+
+        // Overlord thrift jar to be compiled.
+        compile project(":overlord").sourceSets.thrift.output
+        apiCompile project(":overlord").sourceSets.thrift.output
+    } else {
         compile group: 'com.continuuity', name: 'common', version: "${version}", changing: true
         compile group: 'com.continuuity', name: 'data-fabric', version: "${version}", changing: true
         compile group: 'com.continuuity', name: 'data-fabric', classifier: 'api', version: "${version}", changing: true
+        thriftcompile group: 'com.continuuity', name: 'overlord', classifier: 'thrift', version: "${version}", changing: true
         apiCompile group: 'com.continuuity', name: 'data-fabric', classifier: 'api', version: "${version}", changing: true
     }
     clover group: 'com.continuuity', name: 'data-fabric', classifier: 'api', version: "${version}", changing: true
 
     // External dependencies.
     compile group: 'com.typesafe.akka', name: 'akka-actor', version: '2.0.3'
-    compile group: 'org.apache.thrift', name: 'libthrift', version: '0.8.0'
     compile group: 'com.google.guava', name: 'guava', version: '11.+'
     compile group: 'com.google.inject', name: 'guice', version: '3.0-rc3'
     compile group: 'org.apache.commons', name: 'commons-math', version: '2.+'
@@ -59,10 +80,7 @@
     compile group: 'org.apache.mina', name:'mina-core', version:'2.0.4'
     compile group: 'org.apache.mina', name:'mina-integration-jmx', version:'2.0.4'
     compile group: 'com.ning', name: 'async-http-client', version: '1.7.5'
-<<<<<<< HEAD
-    //compile group: 'org.iq80.leveldb', name: 'leveldb', version: '0.4-SNAPSHOT'
     compile group: 'org.fusesource.leveldbjni', name:'leveldbjni-all', version:'1.1'
-=======
 
     // external dependencies isolated for loggly appender
     logglyCompile group: 'log4j', name:'log4j', version: '1.2.16'
@@ -75,29 +93,23 @@
     // for javax/ws/rs/core/MediaType - common uses either jersey-core or jsr311-api
     logglyCompile group: 'com.sun.jersey', name: 'jersey-core', version: '1.8'
 
->>>>>>> 0dd8bb41
-}
+    // All the thrift interfaces and maintanied in a different jar with
+    // classifier thrift.
+    thriftCompile group: 'org.apache.thrift', name: 'libthrift', version: '0.8.0'
+    thriftCompile group: 'org.slf4j', name: 'slf4j-api', version: '1.5.+'
 
-clover {
-    excludes << '**/metrics2/stubs/*'
-}
-
-sonar {
-    project {
-        sourceExclusions = '**/metrics2/stubs/*'
-    }
 }
 
 // build a "fat" jar for loggly, containing all dependencies
 task logglyJar(type: Jar) {
   classifier = 'loggly'
-  //baseName = 'log-appender'
   from sourceSets.loggly.output
   from { configurations.logglyCompile.collect { it.isDirectory() ? it : zipTree(it) } }
 }
 
 // ensure loggly gets built with any standard 'gradle build'
 jar.dependsOn logglyJar
+jar.dependsOn thriftJar
 
 
 /**
@@ -113,7 +125,7 @@
 //    }
 //    exec {
 //        executable = 'thrift'
-//        args = [ '--gen', 'java:beans, hashcode', '-out', 'src/main/java', files.collect { relativePath(it)}. join(",")]
+//        args = [ '--gen', 'java:beans, hashcode', '-out', 'src/thrift/java', files.collect { relativePath(it)}. join(",")]
 //    }
 //    doLast {
 //      println 'Thrift stubs generation done ...'
@@ -127,4 +139,5 @@
 
 artifacts {
   archives logglyJar
+  archives thriftJar
 }
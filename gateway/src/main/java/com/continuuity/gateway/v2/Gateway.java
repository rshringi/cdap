package com.continuuity.gateway.v2;

import com.continuuity.common.conf.CConfiguration;
import com.continuuity.common.conf.Constants;
import com.continuuity.common.http.core.HttpHandler;
import com.continuuity.common.http.core.NettyHttpService;
import com.continuuity.weave.common.Cancellable;
import com.continuuity.weave.discovery.Discoverable;
import com.continuuity.weave.discovery.DiscoveryService;
import com.google.common.util.concurrent.AbstractIdleService;
import com.google.inject.Inject;
import com.google.inject.name.Named;
import org.slf4j.Logger;
import org.slf4j.LoggerFactory;

import java.net.InetAddress;
import java.net.InetSocketAddress;
import java.util.Set;
import java.util.concurrent.TimeUnit;

/**
 * Gateway implemented using the common http netty framework.
 */
public class Gateway extends AbstractIdleService {
  private static final Logger LOG = LoggerFactory.getLogger(Gateway.class);

  private final NettyHttpService httpService;
  private final DiscoveryService discoveryService;
  private Cancellable cancelDiscovery;

  @Inject
  public Gateway(CConfiguration cConf,
                 @Named(Constants.Gateway.ADDRESS) InetAddress hostname,
<<<<<<< HEAD
                 Set<HttpHandler> handlers) {
=======
                 @Named(Constants.Gateway.GATEWAY_V2_HTTP_HANDLERS) Set<HttpHandler> handlers,
                 DiscoveryService discoveryService) {
>>>>>>> 045994f8

    NettyHttpService.Builder builder = NettyHttpService.builder();
    builder.addHttpHandlers(handlers);
    builder.setHost(hostname.getCanonicalHostName());
    builder.setPort(cConf.getInt(Constants.Gateway.PORT, Constants.Gateway.DEFAULT_PORT));
    builder.setConnectionBacklog(cConf.getInt(Constants.Gateway.BACKLOG_CONNECTIONS,
                                              Constants.Gateway.DEFAULT_BACKLOG));
    builder.setExecThreadPoolSize(cConf.getInt(Constants.Gateway.EXEC_THREADS,
                                               Constants.Gateway.DEFAULT_EXEC_THREADS));
    builder.setBossThreadPoolSize(cConf.getInt(Constants.Gateway.BOSS_THREADS,
                                               Constants.Gateway.DEFAULT_BOSS_THREADS));
    builder.setWorkerThreadPoolSize(cConf.getInt(Constants.Gateway.WORKER_THREADS,
                                                 Constants.Gateway.DEFAULT_WORKER_THREADS));

    this.httpService = builder.build();
    this.discoveryService = discoveryService;
  }

  @Override
  protected void startUp() throws Exception {
    LOG.info("Starting Gateway...");
    httpService.startAndWait();

    // Register the service
    cancelDiscovery = discoveryService.register(new Discoverable() {
      @Override
      public String getName() {
        return Constants.Service.GATEWAY;
      }

      @Override
      public InetSocketAddress getSocketAddress() {
        return httpService.getBindAddress();
      }
    });

    LOG.info("Gateway started successfully on {}", httpService.getBindAddress());
  }

  @Override
  protected void shutDown() throws Exception {
    LOG.info("Stopping Gateway...");

    // Unregister the service
    cancelDiscovery.cancel();
    // Wait for a few seconds for requests to stop
    try {
      TimeUnit.SECONDS.sleep(3);
    } catch (InterruptedException e) {
      LOG.error("Interrupted while waiting...", e);
    }

    httpService.stopAndWait();
  }

  public InetSocketAddress getBindAddress() {
    return httpService.getBindAddress();
  }
}<|MERGE_RESOLUTION|>--- conflicted
+++ resolved
@@ -31,12 +31,7 @@
   @Inject
   public Gateway(CConfiguration cConf,
                  @Named(Constants.Gateway.ADDRESS) InetAddress hostname,
-<<<<<<< HEAD
-                 Set<HttpHandler> handlers) {
-=======
-                 @Named(Constants.Gateway.GATEWAY_V2_HTTP_HANDLERS) Set<HttpHandler> handlers,
-                 DiscoveryService discoveryService) {
->>>>>>> 045994f8
+                 Set<HttpHandler> handlers, DiscoveryService discoveryService) {
 
     NettyHttpService.Builder builder = NettyHttpService.builder();
     builder.addHttpHandlers(handlers);

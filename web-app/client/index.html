<!doctype html>
<head>
  <meta charset="utf-8">
  <meta http-equiv="X-UA-Compatible" content="IE=edge,chrome=1">

  <title>Continuuity</title>
  <link rel="shortcut icon" type="image/x-icon" href="http://www.continuuity.com/wp-content/themes/continuuity/images/favicon.ico">

  <meta name="description" content="">
  <meta name="author" content="Continuuity, Inc.">
  <meta name="viewport" content="width=device-width,initial-scale=1,maximum-scale=1">

  <script type="text/javascript">

    window.ENV = window.ENV || {};
    ENV.EXPERIMENTAL_CONTROL_HELPER = true

  </script>

  <script type="text/javascript" src="/core/lib/jquery-1.9.1.js"></script>
  <script type="text/javascript" src="/third_party/bootstrap/js/bootstrap.js"></script>
  <script type="text/javascript" src="/core/lib/handlebars.js"></script>
  <script type="text/javascript" src="/core/lib/ember-1.0.0-rc.5.js"></script>
  <script type="text/javascript" src="/socket.io/socket.io.js"></script>
  <script type="text/javascript" src="/core/lib/jquery.timeago.js"></script>
  <script type="text/javascript" src="/core/lib/jquery.jsPlumb-1.3.6-all.js"></script>
  <script type="text/javascript" src="/core/lib/d3.v3.js"></script>
  <script type="text/javascript" src="/core/lib/string.min.js"></script>
  <script type="text/javascript" src="/core/lib/jquery.taboverride.js"></script>
  <script type="text/javascript" src="/core/lib/jquery.cookie.js"></script>
  <script type="text/javascript" src="/core/lib/require.js" data-main="main"></script>


  <script src="/core/lib/rickshaw.js"></script>
  <script src="/third_party/select2/select2.min.js"></script>

  <link rel="stylesheet" href="/third_party/rickshaw/rickshaw.min.css">
  <link rel="stylesheet" href="/third_party/bootstrap/css/bootstrap.min.css">
  <link rel="stylesheet" href="/third_party/select2/select2.css">
  <link rel="stylesheet" href="/assets/css/main.css">

</head>
<body>
 <div id="nav">
    <a href="#" id="logo"></a>
    <a href="#" id="product-name"></a>
    <ul>
      <li class="overview"><a class="nav-link nav-dash" href="#">Overview</a></li>
      <li><a class="nav-link nav-streams" href="#/streams">Collect</a></li>
      <li><a class="nav-link nav-flows" href="#/flows">Process</a></li>
      <li><a class="nav-link nav-datasets" href="#/datasets">Store</a></li>
      <li><a class="nav-link nav-queries" href="#/procedures">Query</a></li>
    </ul>
  </div>

  <script type="text/x-handlebars" data-template-name="application">
    <div id="header">
      <div id="global">
      {{#if C.Env.authenticated}}
        <a href="https://accounts.continuuity.com/logout">Logout</a>
        <a href="https://accounts.continuuity.com/go-to-uservoice" target="_blank">Support</a>
        <a href="https://accounts.continuuity.com/profile" class="user-link" target="_blank">{{C.Env.user.name}}</a>
        <a href="#" class="cloud-link">{{C.Env.cluster.vpc_label}}</a>
      {{else}}
        <a href="http://support.continuuity.com/" target="_blank">Support</a>
        <a href="https://accounts.continuuity.com/" target="_blank" class="user-link">My Account</a>
      {{/if}}
      <a href="#/analyze" class="metrics-link">Metrics</a>
      </div>
      {{view C.Embed.Breadcrumb}}
    </div>
    <div id="warning"><div>Experiencing connection issues.</div></div>
    <div id="content-body">
      {{outlet}}
    </div>
    <div id="footer" style="clear: both;">COPYRIGHT &copy; 2013 CONTINUUITY INC. ALL RIGHTS RESERVED.<br />

    <a href="http://www.continuuity.com/terms-and-privacy" target="blank">Terms and Privacy</a>
    <span>&nbsp;·&nbsp;</span>
    <a href="http://www.continuuity.com/contact-us" target="blank">Contact</a>
    <span>&nbsp;·&nbsp;</span>
    <a href="http://support.continuuity.com/" target="blank">Support</a>
    <span>&nbsp;·&nbsp;</span>
    <a style="text-decoration:underline;" href="#" onclick="return C.Util.reset();">Reset</a>
    </div>
    <div id="drop-hover">
      <div id="drop-border"><div id="drop-loading"></div><div id="drop-label">Drop here to deploy.</div></div>
    </div>

  </script>

  <script type="text/x-handlebars" data-template-name="Overview">
    <div id="title">
      {{view C.Embed.TimeSelector}}
      <ul class="nav nav-pills pull-right" style="margin: 2px 14px;">
        <li>{{#linkTo Overview }}Reactor{{/linkTo}}</li>
        <li>{{#linkTo Resources }}Resources{{/linkTo}}</li>
      </ul>
      <h1>Overview</h1>
    </div>

    <div id="panels">
      <div class="quarter">
        <div class="panel">
          <div class="quarter-title">Collect</div>
          <div class="quarter-value"><strong>{{value.collect}}</strong> EPS</div>
          {{view C.Embed.DashChart kind="collect"}}
        </div>
      </div>
      <div class="quarter">
        <div class="panel">
          <div class="quarter-title">Process</div>
          <div class="quarter-value"><strong>{{value.process}}</strong>%</div>
          {{view C.Embed.DashChart kind="process"}}
        </div>
      </div>
      <div class="quarter">
        <div class="panel">
          <div class="quarter-title">Store</div>
          <div class="quarter-value"><strong>{{value.store.label}}</strong> {{value.store.unit}}/s</div>
          {{view C.Embed.DashChart kind="store"}}
        </div>
      </div>
      <div class="quarter">
        <div class="panel" style="margin-right: 0;">
<<<<<<< HEAD
          <div class="quarter-title">Queries</div>
=======
          <div class="quarter-title">Query</div>
>>>>>>> 07326042
          <div class="quarter-value"><strong>{{value.query}}</strong> QPS</div>
          {{view C.Embed.DashChart kind="query"}}
        </div>
      </div>

      <div class="panel" style="clear: both;">
        <div class="panel-head">
          <input type="file" id="app-upload-input"/>
          {{view C.Embed.CreateButton entityType="Application"}}
          <div class="panel-title">Apps</div>
        </div>
        {{partial "apps-list"}}
      </div>
    </div>

  </script>

  <script type="text/x-handlebars" data-template-name="Resources">
    <div id="title">
      {{view C.Embed.TimeSelector}}
      <ul class="nav nav-pills pull-right" style="margin: 2px 14px;">
        <li>{{#linkTo Overview }}Reactor{{/linkTo}}</li>
        <li>{{#linkTo Resources }}Resources{{/linkTo}}</li>
      </ul>
      <h1>System Resources</h1>
    </div>
    <div id="panels">
      <div class="quarter third">
        <div class="panel">
          <div class="quarter-title"><strong>{{value.memory.label}}</strong>{{value.memory.unit}} Memory</div>
          {{view C.Embed.DashChart kind="memory"}}
        </div>
      </div>
      <div class="quarter third">
        <div class="panel">
          <div class="quarter-title"><strong>{{value.containers}}</strong> Containers</div>
          {{view C.Embed.DashChart kind="containers"}}
        </div>
      </div>
      <div class="quarter third">
        <div class="panel" style="margin-right: 0;">
          <div class="quarter-title"><strong>{{value.cores}}</strong> Cores</div>
          {{view C.Embed.DashChart kind="cores"}}
        </div>
      </div>

      <div class="panel clearfix" style="clear: both;">
        {{partial "programs-list"}}
      </div>
    </div>
  </script>

  <script type="text/x-handlebars" data-template-name="App">
    <div id="title">
      {{view C.Embed.TimeSelector}}
      <h1>{{model.name}} <span>App</span></h1>
    </div>

    <div id="info">
      <div class="info-box" style="float: right; border: 0;padding: 0px 14px 0px 0px;">
        <div id="action-buttons" class="btn-group pull-right">
            <button class="btn dropdown-toggle" data-toggle="dropdown">
              <span class="caret"></span>
            </button>
            <button class="btn" style="width:64px;" {{action "promotePrompt"}}><span class="btn-drain"></span><span>Push</span></button>

            <ul class="dropdown-menu">
              <li><a href="#" {{action "delete" on="click"}}>Delete This App</a></li>
            </ul>
        </div>
      </div>
      <div class="info-box sparkline-box">{{view C.Embed.Chart metrics="/process/events/{id}" title="Processed"}}</div>
      <div class="info-box sparkline-box">{{view C.Embed.Chart metrics="/process/busyness/{id}" unit="percent" title="Busyness"}}</div>
      <div class="info-box" style="padding: 0;text-align: center;">
        <div class="sparkline-box-title">Storage</div>
        <div class="sparkline-box-value" style="padding-left: 0;padding-top: 19px;width: 80px;">{{model.storageLabel}}<br /><span>{{model.storageUnits}}</span></div>
      </div>
    </div>

    <div id="panels">
      <div class="panel">
        <div class="panel-head"><div class="panel-title">Collect</div></div>
        {{partial "streams-list"}}
      </div>
      <div class="panel">

        <div class="panel-head">
          {{#if elements.Flow.length}}
            <div class="btn-group pull-right" style="margin-top:2px;text-align:center;width:120px;">
              <button {{action startAll "Flow" on="click"}} class="btn">Start</button>
              <img style="display: none;margin-top: 3px;" src="/assets/img/start-all-load-white.gif" />
              <button {{action stopAll "Flow" on="click"}} class="btn">Stop</button>
            </div>
          {{/if}}
          <div class="panel-title">Process</div>
        </div>
        {{partial "flows-list"}}

      </div>
      <div class="panel">
        <div class="panel-head"><div class="panel-title">Store</div></div>
        {{partial "datasets-list"}}
      </div>
      <div class="panel">
        <div class="panel-head">
          {{#if elements.Procedure.length}}
            <div class="btn-group pull-right" style="margin-top:2px;text-align:center;width:120px;">
              <button {{action startAll "Procedure" on="click"}} class="btn">Start</button>
              <img style="display: none;margin-top: 3px;" src="/assets/img/start-all-load-white.gif" />
              <button {{action stopAll "Procedure" on="click"}} class="btn">Stop</button>
            </div>
          {{/if}}
          <div class="panel-title">Query</div>
        </div>
        {{partial "procedures-list"}}
      </div>
    </div>

  </script>

  <script type="text/x-handlebars" data-template-name="List">
    <div id="title">
      {{view C.Embed.TimeSelector}}
      <h1>{{title}} <span>Data</span></h1>
    </div>
    <div id="panels">
    <div class="panel">
    {{view controller.viewType}}
    </div>
    </div>
  </script>

  <script type="text/x-handlebars" data-template-name="Stream">
    <div id="title">
      {{view C.Embed.TimeSelector}}
      <h1>{{model.name}} <span>Stream</span></h1>
    </div>
    <div id="info">
      <div class="info-box sparkline-box">{{view C.Embed.Chart title="Events In" metrics="/collect/events/streams/{id}"}}</div>
      <div class="info-box" style="padding: 0;text-align: center;">
        <div class="sparkline-box-title">Storage</div>
        <div class="sparkline-box-value" style="padding-left: 0;padding-top:19px;width: 80px;">{{model.storageLabel}}<br /><span>{{model.storageUnits}}</span></div>
      </div>
      <div class="info-box" style="padding: 0;text-align: center;">
        <div class="sparkline-box-title">Events</div>
        <div class="sparkline-box-value" style="padding-top:19px;padding-left:0;width:100px;">{{model.eventsLabel}} {{model.eventsUnits}}<br /><span>Events</span></div>
      </div>
    </div>
    <div id="panels">
      <div class="panel">
      <div class="panel-head"><div class="panel-title">Attached Flows</div></div>

        {{partial "flows-list"}}

      </div>
    </div>
  </script>

  <script type="text/x-handlebars" data-template-name="Workflow">
    <div id="title">
      <ul class="nav nav-pills pull-right" style="margin: 2px 14px;">
        <li>{{#linkTo WorkflowStatus model}}Status{{/linkTo}}</li>
        <li>{{#linkTo Workflow.History model}}History{{/linkTo}}</li>
      </ul>
      <h1>{{model.name}} <span>Workflow</span></h1>
    </div>

    {{outlet}}

  </script>

  <script type="text/x-handlebars" data-template-name="WorkflowStatus">
    <div id="info">
      <div id="workflow-next-run" style="float: left">
        <div class="sparkline-box-title">Next Run</div>
        <div id="workflow-scheduled-runs">
          {{#each formattedRuns}}
            <div class="sparkline-box-title">{{this}}</div>
          {{/each}}
          {{#unless formattedRuns}}
            <div class="sparkline-box-title">No Runs</div>
          {{/unless}}
        </div>
      </div>
      <div class="info-box" style="float: right; border: 0;">
        <div id="action-buttons" class="btn-group pull-right">
          <button style="border-right:0;" class="btn btn-icon" {{bindAttr disabled="model.startDisabled"}} {{action "config"}}><span class="btn-config"></span></button>

        </div>
        <div class="flow-state"><strong>{{model.currentState}}</strong></div>
      </div>

    </div>
    <div id="panels">
      <div id="informer"></div>
      <div class="panel">
        <div id="batchviz-container">
          <div class="clearfix chart">
            {{#each elements.Actions}}
            <div class="batch-item" {{bindAttr id="divId"}}>
              <div class="batch-icon batch-map">
                <div class="info-window">
                  <div class="label">{{name}}</div>
                  <div>{{state}}</div>
                  {{#if isRunning}}
                    <progress {{bindAttr value="totalCompletion" }} max="100"></progress>
                  {{/if}}
                </div>
              </div>
            </div>
            {{/each}}
            </div>
          </div>
        </div>
      </div>
    </div>

    {{outlet}}

  </script>

  <script type="text/x-handlebars" data-template-name="Workflow/History">

    <div id="panels">
      <div id="informer"></div>
      <div class="panel">
        <div id="object-list">
          {{#if runs.length}}
            <table class="table table-condensed">
            <thead>
              <tr><th style="width: 300px;">Started</th>
              <th>Ended</th>
              <th style="width:250px;">Result</th>
              </tr>
            </thead>
            <tbody>
            {{#each runs}}
              <tr class="run-list" {{action "loadRun" runid}}>
                <td>{{started}}<div class="flow-run-date"> {{startDate}} </div></td>
                <td>{{ended}} <div class="flow-run-date"> {{endDate}}</div></td>
                <td>{{detail}}</td>
              </tr>
            {{/each}}
            </tbody>
            </table>
          {{else}}
            <div class="object-list-empty">
            <div class="object-list-empty-content">
            <div>No History.</div>
            <span>This Workflow has not completed a run yet.</span>
            </div>
            </div>
          {{/if}}
        </div>
      </div>
      <div class="panel" >
        <div id="batchviz-container" class="flowviz-fade">
          <div class="clearfix chart">
            {{#each elements.Actions}}
            <div class="batch-item" {{bindAttr id="divId"}}>
              <div class="batch-icon batch-map">
                <div class="info-window">
                  <div class="label">{{name}}</div>
                  <div>{{state}}</div>
                  {{#if isRunning}}
                    <progress {{bindAttr value="completionPercentage" }} max="100"></progress>
                  {{/if}}
                </div>
              </div>
            </div>
            {{/each}}
            </div>
          </div>
        </div>
      </div>
    </div>
    </div>
  </script>

  <script type="text/x-handlebars" data-template-name="Batch">

    <div id="title">
      {{view C.Embed.TimeSelector}}
      <ul class="nav nav-pills pull-right" style="margin: 2px 14px;">
        <li>{{#linkTo BatchStatus model}}Status{{/linkTo}}</li>
        <li>{{#linkTo Batch.Log model}}Log{{/linkTo}}</li>
      </ul>
      <h1>{{model.name}} <span>MapReduce</span></h1>
    </div>

    {{outlet}}

  </script>

  <script type="text/x-handlebars" data-template-name="BatchStatus">
    <div id="info">
      <div class="info-box" style="float: right; border: 0;">
        <div id="action-buttons" class="btn-group pull-right">

          <button class="btn" {{bindAttr disabled="model.startPauseDisabled"}} style="width:64px;" {{action "exec"}} {{bindAttr batch-app="model.app"}} {{bindAttr batch-id="model.name"}} {{bindAttr batch-action="model.defaultAction"}}><span {{bindAttr class="model.actionIcon"}}></span><span>{{model.defaultAction}}</span></button>

          <button style="border-right:0;" class="btn btn-icon" {{bindAttr disabled="model.startDisabled"}} {{action "config"}}><span class="btn-config"></span></button>

        </div>

        <div class="flow-state"><strong>{{model.currentState}}</strong></div>

      </div>
      <div class="info-box sparkline-box">{{view C.Embed.Chart metrics="/process/completion/{parent}/mapreduces/{id}/reducers" title="Mapping" unit="percent"}}</div>
      <div class="info-box sparkline-box">{{view C.Embed.Chart metrics="/process/completion/{parent}/mapreduces/{id}/reducers" title="Reducing" unit="percent"}}</div>

    </div>
    <div id="panels">
      <div id="informer"></div>
      <div class="panel">
        <div id="batchviz-container">
          <div id="batchviz" class="clearfix chart">
            <div class="batch-item">
              <div id="batch-map" class="batch-icon batch-map">
                <div class="info-window">
                  <div class="batch-phase">MAP</div>
                  <div class="mapper-icon"></div>
                  <div>{{model.metricData.mappersEntriesIn}} IN</div>
                  <div>{{model.metricData.mappersEntriesOut}} OUT</div>
                </div>
              </div>
              {{#if model.isRunning}}

              <progress {{bindAttr value="model.metricData.mappersCompletion" }} max="100"></progress>
              {{/if}}
            </div>
            <div class="batch-item">
              <div id="batch-reduce" class="batch-icon batch-reduce">
                <div class="info-window">
                  <div class="batch-phase">REDUCE</div>
                  <div class="reducer-icon"></div>
                  <div>{{model.metricData.reducersEntriesIn}} IN</div>
                  <div>{{model.metricData.reducersEntriesOut}} OUT</div>
                </div>
              </div>
              {{#if model.isRunning}}

              <progress {{bindAttr value="model.metricData.reducersCompletion" }} max="100"></progress>
              {{/if}}
            </div>
          </div>
        </div>
      </div>
    </div>

    {{outlet}}

  </script>

  <script type="text/x-handlebars" data-template-name="Flow">

    <div id="title">
      {{view C.Embed.TimeSelector}}
      <ul class="nav nav-pills pull-right" style="margin: 2px 14px;">
        <li>{{#linkTo FlowStatus model}}Status{{/linkTo}}</li>
        <li>{{#linkTo Flow.Log model}}Log{{/linkTo}}</li>
        <li>{{#linkTo Flow.History model}}History{{/linkTo}}</li>
      </ul>
      <h1>{{model.meta.name}} <span>Flow</span></h1>
    </div>

    {{outlet}}

  </script>

  <script type="text/x-handlebars" data-template-name="FlowStatus">

    <div id="info">
      <div class="info-box" style="float: right; border: 0;padding-right: 14px;padding-left: 0px;">
        <div id="action-buttons" class="btn-group pull-right">
            <button class="btn dropdown-toggle" data-toggle="dropdown">
            <span class="caret"></span>
          </button>
          <ul class="dropdown-menu">
            <li style="min-width:200px; padding:4px 16px 2px;">
              {{#each model.getMeta}}
                <div><strong>{{k}}</strong>: {{v}}
              {{/each}}
            </li>
          </ul>

          <button class="btn" {{bindAttr disabled="model.stopDisabled"}} style="width:64px;" {{action "stop" model.app model.meta.name }}><span class="btn-stop"></span><span>Stop</span></button>

          <button class="btn" {{bindAttr disabled="model.startDisabled"}} style="border-right:0;width:64px;" {{action "start" model.app model.meta.name}}><span {{bindAttr class="model.actionIcon"}}></span><span>Start</span></button>

          <button class="btn btn-icon" {{bindAttr disabled="model.startDisabled"}} {{action "config"}}><span class="btn-config"></span></button>

        </div>
        <div class="flow-state"><strong>{{model.currentState}}</strong></div>
      </div>
      <div class="info-box sparkline-box">{{view C.Embed.Chart metrics="/process/events/{parent}/flows/{id}" title="Processed"}}</div>
      <div class="info-box sparkline-box">{{view C.Embed.Chart metrics="/process/busyness/{parent}/flows/{id}" title="Busyness" unit="percent"}}</div>
    </div>

    <div id="panels">
      <div id="informer"></div>
      <div class="panel">
        <div id="flowviz-container">

          <div class="btn-group" style="float: left;">
            <button class="btn dropdown-toggle" data-toggle="dropdown" style="padding-left:14px;float: right;">
              {{flowletLabelName}} <span class="caret"></span>
            </button>
            <ul class="dropdown-menu">
              <li><a {{action "setFlowletLabel" "rate"}}>Flowlet Rate</a></li>
              <li><a {{action "setFlowletLabel" "pending"}}>Flowlet Pending</a></li>
              <li><a {{action "setFlowletLabel" "aggregate"}}>Flowlet Processed</a></li>
            </ul>
          </div>

          {{view C.Embed.Visualizer viewName="visualizer"}}
        </div>
      </div>
    </div>

    {{outlet}}

  </script>

  <!-- Flowlet Status Template -->

  <script type="text/x-handlebars" data-template-name="FlowStatus/Flowlet">

    <div class="popup-modal">

      <div class="popup-container">
        <div class="popup-body">
          <div class="popup-close" {{action close on="click"}}>×</div>

          {{#if controllers.FlowStatus.model.isRunning}}
            <div class="btn-group pull-right" style="margin-top: 4px;">
              <button class="btn" {{action "addOneInstance" on="click"}}>+</button>
              <button class="btn" {{action "removeOneInstance" on="click"}}>-</button>
              <button disabled="disabled" class="btn" style="width: 160px;text-align:left;">{{model.instances}} instance{{model.plural}}</button>
            </div>
          {{/if}}

          <div class="popup-icon"></div>

          <h1 class="popup-title"> {{model.name}}</h1>
          <div id="flowlet-popup-tabs">
            <div id="flowlet-popup-inputs-tab" class="flowlet-popup-tab tab-selected"><a href="#" {{action select "inputs"}}>Inputs</a></div>
            <div id="flowlet-popup-processed-tab" class="flowlet-popup-tab"><a href="#" {{action select "processed"}}>Processed</a></div>
            <div id="flowlet-popup-outputs-tab" class="flowlet-popup-tab"><a href="#" {{action select "outputs"}}>Outputs</a></div>
            </div>
          <div id="flowlet-popup-tab-content">

            <div id="flowlet-popup-inputs" class="flowlet-popup-tab-content">

            {{#if model.inputs.length}}
              <table style="width:100%;">
                <tr>
                  <td style="height:214px;padding:0;">
                    <table style="width: 100%;">
                      <tbody>
                      {{#each model.inputs}}
                      <tr>
                        <td>
                          {{#each contrib}}
                            <div {{action navigate name on="click"}} {{bindAttr flowlet-id="name"}} class="flowlet-popup-input-contrib">{{name}}</div>
                          {{/each}}
                        </td>
                        <td class="flowlet-popup-input">
                          {{id}}
                        </td>
                        <td class="flowlet-blue">
<<<<<<< HEAD
                          {{view C.Embed.Chart grid="true" entityType="Queue" title="Inbound Tuples per Second" width="305" entityIdBinding=id metrics="/process/events/{app}/flows/{flow}/{flowlet}/ins" classNames="sparkline-flowlet-box"}}
=======
                          {{view C.Embed.Chart entityType="Queue" title="Inbound Tuples per Second" width="305" entityIdBinding=id metrics="/process/events/{app}/flows/{flow}/{flowlet}/ins" classNames="sparkline-flowlet-box"}}
>>>>>>> 07326042
                        </td>
                      </tr>
                      {{/each}}
                    </table>
                  </td>
                </tr>
              </table>
            {{else}}
              <div class="flowlet-popup-empty">
              There are no inputs on this flowlet.
              </div>
            {{/if}}

          </div>

          <div id="flowlet-popup-processed" class="flowlet-popup-tab-content">

            <table style="width: 100%">
              <tr>
                <td class="flowlet-blue">
                  {{view C.Embed.Chart grid="true" width="305" metrics="/process/events/{app}/flows/{flow}/{id}" classNames="sparkline-flowlet-box" title="Processed"}}
                </td>
                <td class="flowlet-blue">
                  {{view C.Embed.Chart grid="true" width="305" metrics="/store/ops/apps/{app}/flows/{flow}/{id}" classNames="sparkline-flowlet-box" title="Data Operations"}}
                </td>
              </tr>
              <tr>
                <td class="flowlet-blue">
                  {{view C.Embed.Chart grid="true" width="305" unit="percent" metrics="/process/busyness/{app}/flows/{flow}/{id}" classNames="sparkline-flowlet-box" title="Busyness"}}
                </td>
                <td class="flowlet-blue">
                  {{view C.Embed.Chart grid="true" width="305" metrics="/process/errors/{app}/flows/{flow}/{id}" classNames="sparkline-flowlet-box" title="Errors"}}
                </td>
              </tr>
            </table>

          </div>

          <div id="flowlet-popup-outputs" class="flowlet-popup-tab-content">
            {{#if model.outputs.length}}
            <table style="width:100%;">
              <tr>
                <td style="height:214px;padding:0;">
                  <table style="width:100%;">
                    <tbody>
                      {{#each model.outputs}}
                      <tr>
                      <td class="flowlet-blue">
<<<<<<< HEAD
                        {{view C.Embed.Chart grid="true" entityType="Queue" title="Outbound Tuples per Second" width="305" entityIdBinding=id metrics="/process/events/{app}/flows/{flow}/{flowlet}/outs" classNames="sparkline-flowlet-box"}}
=======
                      {{view C.Embed.Chart entityType="Queue" title="Outbound Tuples per Second" width="305" entityIdBinding=id metrics="/process/events/{app}/flows/{flow}/{flowlet}/outs" classNames="sparkline-flowlet-box"}}
>>>>>>> 07326042
                      </td>
                      <td class="flowlet-popup-input">
                      {{id}}
                      </td>
                      <td>
                      {{#each contrib}}
                      <div {{action navigate name on="click"}} {{bindAttr flowlet-id="name"}} class="flowlet-popup-input-contrib">{{name}}</div>
                      {{/each}}
                      </td>
                      </tr>
                      {{/each}}
                    </tbody>
                  </table>
                </td>
              </tr>
            </table>
            {{else}}
              <div class="flowlet-popup-empty">
              There are no outputs on this flowlet.
              </div>
            {{/if}}
          </div>
        </div>
      </div>
    </div>
  </div>

  </script>

  <!-- Stream Status Template -->

  <script type="text/x-handlebars" data-template-name="FlowStatus/Stream">

    <div class="popup-modal">
      <div class="popup-container">
        <div class="popup-body">
          <div class="popup-close" {{action close on="click"}}>×</div>

          <div class="popup-icon-stream"></div>
          <h1 class="popup-title"><a {{bindAttr href="controller.model.href"}}>{{model.name}}</a></h1>

          <table class="table" class="popup-stream-table">
            <thead>
            <th style="width: 100px;text-align: center;">Storage</th>
            <th style="width: 100px;text-align: center;">Events</th>
            <th style="width: 295px;">Events per Second</th>
            </thead>
            <tbody>
            <tr>
            <td class="app-list-count">{{model.storageLabel}}<br /><span>{{model.storageUnits}}</span></td>
            <td class="app-list-count">{{model.eventsLabel}}<br /><span>Events</span></td>
            <td>
            {{view C.Embed.Chart entityType="Stream" width="340" mode="singular" metrics="/collect/events/streams/{id}"}}
            </td>
            </tr>
            </tbody>
          </table>

          <div class="popup-inject-wrapper">
            {{view C.Embed.Injector placeholder="Events injected here will be consumed by all attached programs."}}
            <button class="btn" style="float: right;" {{action "inject" on="click"}}>Inject</button>
            <span class="sparkline-box-title">
            {{view Em.Checkbox checkedBinding=controller.injectOnEnter}} Inject by pressing Enter
            </span>

          </div>

        </div>
      </div>
    </div>

  </script>

  <script type="text/x-handlebars" data-template-name="Flow/Log">

    <div id="panels">
      <div class="panel" style="padding: 10px;">
        <pre id="logView" class="well query-response"></pre>
      </div>
    </div>

  </script>

  <script type="text/x-handlebars" data-template-name="Flow/History">

    <div id="panels">
      <div id="informer"></div>
      <div class="panel">
        <div id="object-list">
          {{#if runs.length}}
            <table class="table table-condensed">
            <thead>
              <tr><th style="width: 300px;">Started</th>
              <th>Ended</th>
              <th style="width:250px;">Result</th>
              </tr>
            </thead>
            <tbody>
            {{#each runs}}
              <tr class="run-list" {{action "loadRun" runid}}>
                <td>{{started}}<div class="flow-run-date"> {{startDate}} </div></td>
                <td>{{ended}} <div class="flow-run-date"> {{endDate}}</div></td>
                <td>{{detail}}</td>
              </tr>
            {{/each}}
            </tbody>
            </table>
          {{else}}
            <div class="object-list-empty">
            <div class="object-list-empty-content">
            <div>No History.</div>
            <span>This Flow has not completed a run yet.</span>
            </div>
            </div>
          {{/if}}
        </div>
      </div>
      <div class="panel">
        <div id="flowviz-container" class="flowviz-fade">
          {{view C.Embed.Visualizer viewName="visualizer"}}
        </div>
      </div>
    </div>
    </div>
  </script>

  <script type="text/x-handlebars" data-template-name="Dataset">
    <div id="title">
      {{view C.Embed.TimeSelector}}
      <h1>{{model.name}} <span>Dataset</span></h1>
    </div>
    <div id="info">
      <div class="info-box sparkline-box">{{view C.Embed.Chart title="Write Rate" metrics="/store/writes/datasets/{id}"}}</div>
      <div class="info-box sparkline-box">{{view C.Embed.Chart title="Read Rate (All)" metrics="/store/reads/datasets/{id}"}}</div>
       <div class="info-box" style="padding: 0;text-align: center;">
        <div class="sparkline-box-title">Storage</div>
        <div class="sparkline-box-value" style="padding-left: 0;padding-top:19px;width: 80px;">{{model.storageLabel}}<br /><span>{{model.storageUnits}}</span></div>
      </div>
    </div>
    <div id="panels">

      <div class="panel">
      <div class="panel-head"><div class="panel-title">Attached Flows</div></div>

        {{partial "flows-list"}}

      </div>
  </script>

<script type="text/x-handlebars" data-template-name="Procedure">

    <div id="title">
      {{view C.Embed.TimeSelector}}
      <ul class="nav nav-pills pull-right" style="margin: 2px 14px;">
        <li>{{#linkTo ProcedureStatus model}}Status{{/linkTo}}</li>
        <li>{{#linkTo Procedure.Log model}}Log{{/linkTo}}</li>
      </ul>
      <h1>{{model.name}} <span>Procedure</span></h1>
    </div>

    {{outlet}}

  </script>

  <script type="text/x-handlebars" data-template-name="ProcedureStatus">

    <div id="info">
      <div class="info-box" style="float: right; border: 0;">
        <div id="action-buttons" class="btn-group pull-right">

          <button class="btn" {{bindAttr disabled="model.startPauseDisabled"}} style="width:64px;" {{action "exec" on="click"}} {{bindAttr flow-app="model.applicationId"}} {{bindAttr flow-id="model.name"}} {{bindAttr flow-action="model.defaultAction"}}><span {{bindAttr class="model.actionIcon"}}></span><span>{{model.defaultAction}}</span></button>

        </div>

        <div class="flow-state"><strong>{{model.currentState}}</strong></div>

      </div>
      <div class="info-box sparkline-box">{{view C.Embed.Chart title="Successful Requests" metrics="/query/requests/{parent}/procedures/{id}"}}</div>
      <div class="info-box sparkline-box">{{view C.Embed.Chart title="Failed Requests" metrics="/query/failures/{parent}/procedures/{id}"}}</div>
    </div>
    <div id="panels">

      <div class="panel">
      <div class="panel-head"><div class="panel-title">Make a Request</div></div>
        <table style="width: 100%">
          <thead>
          <tr>
            <th style="width: 140px;text-align: left;">
              Method
            </th>
            <th style="text-align: left;">
              Parameters
            </th>
          </tr>
          </thead>
          <tbody>
          <tr>
            <td>
              {{view C.Embed.TextField valueBinding="requestMethod" }}
            </td>
            <td>
              {{view Ember.TextField valueBinding="requestParams" width="100%"}}
              {{#if model.isRunning}}
              <button {{action "submit"}} class="btn" style="margin:0px 16px;">Execute</button>
              {{else}}
              <button disabled="disabled" class="btn" style="margin: 0px 16px;">Click "Start" Above</button>
              {{/if}}
            </td>
          </tr>
          </tbody>
        </table>
      </div>

      <div class="panel" style="padding: 10px;">
        {{view Ember.TextArea valueBinding="responseBody" classNames="well query-response"}}
      </div>

    </div>

    {{outlet}}

  </script>

  <script type="text/x-handlebars" data-template-name="ColorPicker">
    <input type="text" class="color-picker" {{action setMetricRequestColor controller.metricsRequest.color}} {{ bindAttr value="controller.metricsRequest.color"}} />
  </script>

  <script type="text/x-handlebars" data-template-name="Analyze">
    <div id="title">
      {{view C.Embed.TimeSelector}}
      <div style="float: right;margin-top: 2px;">
        <button class="btn" {{action togglePause}}>{{pausedLabel}}</button>
      </div>
      <h1>Metrics <span>Explorer</span></h1>
    </div>
    <div id="panels">
      <div class="panel" id="analyze-selected">
        <div class="panel-body clearfix">

          <div class="analyze-selected">
            <ul>

            {{#each metric in selected}}
              <li class="analyze-selected-metric">
                <div class="analyze-selected-metric-remove" {{action removeFromChart metric}}>&times;</div>
                <div class="analyze-selected-metric-color" style="background: {{unbound metric.color}}"></div>
                <div class="analyze-selected-metric-element"><a href="{{unbound metric.href}}">{{metric.element}}</a></div>
                <div class="analyze-selected-metric-name">{{metric.metric}}</div>
              </li>
            {{/each}}

              <li class="analyze-selected-metric-add" {{action showConfigure}}>
                <div class="analyze-selected-metric-color">+</div>
                <div class="analyze-selected-metric-element">Add</div>
              </li>

            </ul>

            <div id="analyze-configurator">
              <input type="hidden" id="elementSelector" />
              <input type="hidden" id="metricSelector" disabled="disabled" />
              <button {{bindAttr disabled="configuring.noSelection"}} class="analyze-blue-btn" {{action addToChart}}>Add</button>
              <button class="analyze-gray-btn" {{action hideConfigure}}>Cancel</button>
            </div>

        </div>

      </div>

    </div>

    <div class="panel analyze-chart">
      <div class="panel-body">
        {{#if selected.length}}
          <div id="y_axis"></div>
          {{view C.Embed.Analyze}}
        {{else}}
          <div class="object-list-empty" style="height:500px;padding-top:220px;">
            <div class="object-list-empty-content">
              <div>No metrics selected.</div>
              <span>Please add a metric on the right.</span>
            </div>
          </div>
        {{/if}}
      </div>
    </div>

    </div>

  </script>


  <script type="text/x-handlebars" data-template-name="PageNotFound">

    <div id="panels">

      <div class="panel">

        <div class="panel-head">
          <div class="panel-title">Not Found</div>
        </div>
        <div class="object-list-empty">
          <div class="object-list-empty-content">
            <div>Page not found.</div>
            <span>Please double check the URL above.</span>
          </div>
        </div>

      </div>
    </div>

  </script>

  <!-- Shared -->

  <script type="text/x-handlebars" data-template-name="Runnable/Config">

    <div class="popup-modal config-modal">
      <div class="popup-container">
        <div class="popup-body">
          <div class="popup-close" {{action close on="click"}}>×</div>
          <h2>Runtime Configuration</h2>

          {{view C.Embed.KeyVal}}

        </div>
          <div class="modal-footer">
            <button {{action close}} class="btn">Cancel</button>
            <button {{action clear}} class="btn">Clear</button>
            <button {{action runOnce}} class="btn">Run Once</button>
            <button {{action saveAndRun}} class="btn" disabled="true">Save and Run</button>
          </div>
      </div>
    </div>

  </script>

  <script type="text/x-handlebars" data-template-name="Runnable/Log">

    <div id="panels">
      <div class="panel" style="padding: 10px;">
        <pre id="logView" class="well query-response"></pre>
      </div>
    </div>

  </script>

  <!-- Partials -->

  <script type="text/x-handlebars" data-template-name="tree-branch">
    {{each children itemController="treeNode" itemViewClass="C.TreeNodeView"}}
  </script>

  <script data-template-name="tree-node" type="text/x-handlebars">

    <div class="tree-node">

      <div class="tree-chart">
        {{view C.Embed.Chart entityIdBinding=id entityTypeBinding=type height="50"}}
      </div>

      <div class="tree-count app-list-count">{{coresLabel}}<br /><span>Cores</span></div>

      <div class="tree-count app-list-count">{{containersLabel}}<br /><span>Containers</span></div>

      <div class="tree-toggle">
        {{#if model.children.length}}
          <span {{bindAttr class=":toggle-icon children.length::leaf"}} {{action toggle}}>
            {{#if isExpanded}}
                &darr;
            {{else}}
                &rarr;
            {{/if}}
          </span>
        {{else}}
          &#183;
        {{/if}}
      </div>
      <div class="tree-element app-list-name">
        <a {{bindAttr href="href"}}>{{name}}</a><br />
        <span class="app-list-status">{{description}}</span>
      </div>

    </div>

    {{#if isExpanded}}
      {{control "treeBranch" model}}
    {{/if}}

  </script>

  <script type="text/x-handlebars" data-template-name="_programs-list">

    {{#if structure.children.length}}
      <table class="table">
        <thead>
          <th>Elements</th>
          <th style="width: 262px;">Memory</th>
        </thead>
      </table>
      {{control "treeBranch" structure}}

    {{else}}
      <div class="object-list-empty">
      <div class="object-list-empty-content">
      <div>No Applications.</div>
      <span>Please navigate to the Overview screen to load one.</span>
      </div>
      </div>
    {{/if}}
  </script>

  <script type="text/x-handlebars" data-template-name="_apps-list">
    {{#if elements.App.length}}
      <table class="table">
        <thead>
        <th>&nbsp;</th>
          <th style="text-align: center;width:64px;">Collect</th>
          <th style="text-align: center;width:64px;">Process</th>
          <th style="text-align: center;width:64px;">Store</th>
          <th style="text-align: center;width:64px;">Query</th>
        <th style="width: 262px;">Busyness</th>
        </thead>
        <tbody>
        {{#each elements.App }}
          <tr>
            <td class="app-list-name">
            <a {{bindAttr href="href"}}>{{name}}</a>
            <br />
            <span class="app-list-status">{{description}}</span>

            </td>
            <td class="app-list-count">{{counts.Stream}}</strong></td>
            <td class="app-list-count">{{counts.Flow}}</strong></td>
            <td class="app-list-count">{{counts.Dataset}}</strong></td>
            <td class="app-list-count">{{counts.Procedure}}</strong></td>
            <td>{{view C.Embed.Chart entityIdBinding=id entityType="App" height="50" metrics="/process/busyness/{id}" unit="percent"}}</td>
          </tr>
        {{/each}}
        </tbody>
      </table>
    {{else}}
      <div class="object-list-empty">
      <div class="object-list-empty-content">
      <div>No Applications.</div>
      <span>Load an Application by clicking the button above.</span>
      </div>
      </div>
    {{/if}}
  </script>

  <script type="text/x-handlebars" data-template-name="list-page">
    <div id="title">
      {{view C.Embed.TimeSelector}}
      <h1>{{controller.title}} <span>Data</span></h1>
    </div>

    <div id="panels">
      <div class="panel">
        {{outlet}}
      </div>
    </div>
  </script>

  <script type="text/x-handlebars" data-template-name="_streams-list">

    {{#if elements.Stream.length}}
      <table class="table">
      <thead>
        <th style="padding-left: 14px;">Streams</th>
        <th style="width: 100px;text-align: center;">Storage</th>
        <th style="width: 100px;padding: 3px 0px 0px;text-align: center;">Events</th>
        <th style="width: 262px;">Arrival Rate</th>
      </thead>
      <tbody>
        {{#each elements.Stream }}
          <tr>
            <td class="app-list-name">
            <a {{bindAttr href="href"}}>{{name}}</a><br /><span class="app-list-status">Gateway Stream</span>
            </td>
            <td class="app-list-count">{{storageLabel}}<br /><span>{{storageUnits}}</span></td>
            <td class="app-list-count">{{eventsLabel}}<br /><span>Events</span></td>
            <td>{{view C.Embed.Chart entityIdBinding=id entityType="Stream" mode="singular" metrics="/collect/events/streams/{id}"}}</td>
          </tr>
        {{/each}}
      </tbody>
      </table>
    {{else}}
      <div class="object-list-empty">
        <div class="object-list-empty-content">
          <div>No Streams.</div>
            <span>Please create one in code or on the commandline.</span>
        </div>
      </div>
    {{/if}}

  </script>

  <script type="text/x-handlebars" data-template-name="_flows-list">
    {{#if elements.Flow.length}}
      <table class="table">
        <thead>
          <th style="padding-left: 14px;">Flows</th>
          <th style="width: 262px;">Processing Rate</th>
          <th style="width: 262px;">Busyness</th>
        </thead>
        <tbody>
        {{#each elements.Flow.content }}
          <tr>
            <td class="app-list-name">
            <a {{bindAttr href="href"}}>{{name}}</a><br /><span class="app-list-status">{{currentState}}</span>
            </td>
            <td>{{view C.Embed.Chart entityIdBinding=id entityType="Flow" metrics="/process/events/{parent}/flows/{id}"}}</td>
            <td>{{view C.Embed.Chart entityIdBinding=id entityType="Flow" metrics="/process/busyness/{parent}/flows/{id}" unit="percent"}}</td>
          </tr>
        {{/each}}
        </tbody>
      </table>
    {{else}}
      <div class="object-list-empty">
        <div class="object-list-empty-content">
          <div>No Flows.</div>
          <span>Add Flows by uploading an Application JAR.</span>
        </div>
      </div>
    {{/if}}
    {{#if elements.Batch.length}}
      <table class="table">
          <thead>
            <th style="padding-left: 14px;">MapReduce</th>
            <th style="width: 262px;">Mapping Status</th>
            <th style="width: 262px;">Reducing Status</th>
          </thead>
          <tbody>
          {{#each elements.Batch.content }}
            <tr>
              <td class="app-list-name">
              <a {{bindAttr href="href"}}>{{name}}</a><br /><span class="app-list-status">{{currentState}}</span>
              </td>
              <td>{{view C.Embed.Chart entityIdBinding=id entityType="Batch" metrics="/process/completion/{parent}/mapreduces/{id}/mappers" unit="percent"}}</td>
              <td>{{view C.Embed.Chart entityIdBinding=id entityType="Batch" metrics="/process/completion/{parent}/mapreduces/{id}/reducers" unit="percent"}}</td>
            </tr>
          {{/each}}
          </tbody>
        </table>
    {{/if}}
    {{#if elements.Workflow.length}}
      <table class="table">
          <thead>
            <th style="padding-left: 14px;">Workflows</th>
          </thead>
          <tbody>
          {{#each elements.Workflow.content }}
            <tr>
              <td class="app-list-name">
              <a {{bindAttr href="href"}}>{{name}}</a><br /><span class="app-list-status">{{currentState}}</span>
              </td>
            </tr>
          {{/each}}
          </tbody>
        </table>
    {{/if}}
  </script>

  <script type="text/x-handlebars" data-template-name="_datasets-list">
    {{#if elements.Dataset.length}}
      <table class="table">
        <thead>
        <th style="padding-left: 14px;">Datasets</th>
        <th style="width: 100px;text-align: center;">Storage</th>
        <th style="width: 262px;">Write Rate</th>
        </thead>
        <tbody>
        {{#each elements.Dataset }}
          <tr>
            <td class="app-list-name">
            <a {{bindAttr href="href"}}>{{name}}</a><br /><span class="app-list-status">{{classname}}</span>
            </td>
            <td class="app-list-count">{{storageLabel}}<br /><span>{{storageUnits}}</span></td>
            <td>{{view C.Embed.Chart entityIdBinding=id entityType="Dataset" mode="singular" metrics="/store/bytes/datasets/{id}"}}</td>
          </tr>
        {{/each}}
        </tbody>
      </table>
    {{else}}
    <div class="object-list-empty">
      <div class="object-list-empty-content">
        <div>No Datasets.</div>
          <span>Please create one in code or on the commandline.</span>
        </div>
    </div>
    {{/if}}
  </script>

  <script type="text/x-handlebars" data-template-name="_procedures-list">
    {{#if elements.Procedure.length}}
      <table class="table">
      <thead>
        <th style="padding-left: 14px;">Procedures</th>
        <th style="width: 262px;">Request Rate</th>
        <th style="width: 262px;">Error Rate</th>
      </thead>
      <tbody>
        {{#each elements.Procedure}}
          <tr>
            <td class="app-list-name">
            <a {{bindAttr href="href"}}>{{name}}</a><br /><span class="app-list-status">{{currentState}}</span>
            </td>
            <td>{{view C.Embed.Chart entityIdBinding=id entityType="Procedure" metrics="/query/requests/{parent}/procedures/{id}"}}</td>
            <td>{{view C.Embed.Chart entityIdBinding=id entityType="Procedure" metrics="/query/failures/{parent}/procedures/{id}"}}</td>
          </tr>
        {{/each}}
      </tbody>
      </table>
    {{else}}
    <div class="object-list-empty">
    <div class="object-list-empty-content">
    <div>No Procedures.</div>
    <span>Add Procedures by uploading an Application JAR.</span>
    </div>
    </div>
    {{/if}}
  </script>

  <script type="text/x-handlebars" data-template-name="promote">
    <div class="popup-container" style="min-height: 246px;width: 430px;">
      <div class="popup-body" style="min-height: 240px;">

      {{#if finished}}
        <h2>Push {{finished}}</h2>
      {{else}}
        <h2>Push to Cloud</h2>
      {{/if}}
      <div class="modal-loading"></div>
        <div class="modal-push">

          {{#if pushing}}
          <div style="text-align: center; padding: 26px;height:182px;">
            <img style="width:116px;height:116px;" src="/assets/img/pushing.gif" />
          </div>
          {{else}}
            {{#if finished}}
              <div class="popup-description" style="padding:0;">
                {{finishedMessage}}
                {{#if finishedLink}}
                  <br /><a target="_blank" {{bindAttr href="finishedLink"}}>{{finishedLink}}</a>
                {{/if}}
              </div>
            {{else}}
              <div class="sparkline-box-title" style="padding-left:0;">API Key</div>
              <div>{{view C.Embed.TextField valueBinding="C.Env.credential" }}</div>
              {{#if C.Env.credential}}
                {{#if destinations.length}}
                  <div class="sparkline-box-title" style="padding-left:0;margin-top:8px;">Destination</div>
                  <div>{{view Ember.Select valueBinding="destination" contentBinding="destinations" optionLabelPath="content.name" optionValuePath="content.id"}}</div>
                {{else}}
                  {{#if loading}}
                    <div style="text-align: center; padding: 24px 0px 16px;">
                      <img src="/assets/img/chart-loading.gif" />
                    </div>
                  {{else}}
                    <div class="popup-description">
                    {{#if network}}
                      There was a problem connecting to Continuuity. Please check your internet connection.
                    {{else}}
                      There are no destinations available. Make sure your API Key is correct. If you have not configured any clouds, you can do so on your <a target="_blank" href="https://accounts.continuuity.com/">Account Home page</a>.
                    {{/if}}
                    </div>
                  {{/if}}
                {{/if}}
              {{else}}
                <div class="popup-description">Your API Key can be found on your <a target="_blank" href="http://accounts.continuuity.com/profile">Profile Page</a>.</div>
              {{/if}}

              <div class="alert" {{bindAttr style="showWarning"}}>{{warningMessage}}</div>
            {{/if}}
          {{/if}}
        </div>
      </div>
      {{#if finished}}
        <div class="modal-footer">
          <button {{action "destroy" target="view"}} class="btn">Done</button>
        </div>
      {{else}}
        {{#unless pushing}}
          <div class="modal-footer">
            <button {{action "destroy" target="view"}} class="btn">Cancel</button>
            {{#if destinations.length}}
              <button {{action "promoteSubmit"}} class="btn">Push</button>
            {{/if}}
          </div>
        {{/unless}}
      {{/if}}
    </div>
  </script>

</body>
</html><|MERGE_RESOLUTION|>--- conflicted
+++ resolved
@@ -123,11 +123,7 @@
       </div>
       <div class="quarter">
         <div class="panel" style="margin-right: 0;">
-<<<<<<< HEAD
-          <div class="quarter-title">Queries</div>
-=======
           <div class="quarter-title">Query</div>
->>>>>>> 07326042
           <div class="quarter-value"><strong>{{value.query}}</strong> QPS</div>
           {{view C.Embed.DashChart kind="query"}}
         </div>
@@ -599,11 +595,7 @@
                           {{id}}
                         </td>
                         <td class="flowlet-blue">
-<<<<<<< HEAD
                           {{view C.Embed.Chart grid="true" entityType="Queue" title="Inbound Tuples per Second" width="305" entityIdBinding=id metrics="/process/events/{app}/flows/{flow}/{flowlet}/ins" classNames="sparkline-flowlet-box"}}
-=======
-                          {{view C.Embed.Chart entityType="Queue" title="Inbound Tuples per Second" width="305" entityIdBinding=id metrics="/process/events/{app}/flows/{flow}/{flowlet}/ins" classNames="sparkline-flowlet-box"}}
->>>>>>> 07326042
                         </td>
                       </tr>
                       {{/each}}
@@ -652,11 +644,7 @@
                       {{#each model.outputs}}
                       <tr>
                       <td class="flowlet-blue">
-<<<<<<< HEAD
                         {{view C.Embed.Chart grid="true" entityType="Queue" title="Outbound Tuples per Second" width="305" entityIdBinding=id metrics="/process/events/{app}/flows/{flow}/{flowlet}/outs" classNames="sparkline-flowlet-box"}}
-=======
-                      {{view C.Embed.Chart entityType="Queue" title="Outbound Tuples per Second" width="305" entityIdBinding=id metrics="/process/events/{app}/flows/{flow}/{flowlet}/outs" classNames="sparkline-flowlet-box"}}
->>>>>>> 07326042
                       </td>
                       <td class="flowlet-popup-input">
                       {{id}}

/*
 * HTTP Mock
 */

<<<<<<< HEAD
define(['mocks/results/elements', 'mocks/results/metrics/timeseries',
	'mocks/results/metrics/counters', 'mocks/results/metrics/samples',
	'mocks/results/rpc', 'mocks/http-router'],
	function (Elements, TimeSeries, Counters, Samples, RPC, HttpRouter) {
=======
define(['mocks/results/elements', 'mocks/results/metrics/counters',
	'mocks/results/rpc', 'mocks/results/metrics/timeseries', 'mocks/http-router'],
	function (Elements, Counters, RPC, TimeSeries, HttpRouter) {
>>>>>>> 952e6a3e

	Em.debug('Loading HTTP Mock');

	/*
	 * Joins the arguments as a path string.
	 * e.g. HTTP.get('metrics', 1, 2, 3) => GET /metrics/1/2/3 HTTP/1.1
	 */
	function findPath(args) {
		var path = [];
		for (var i = 0; i < args.length; i ++) {
			if (typeof args[i] === 'string') {
				path.push(args[i]);
			}
		}
		return '/' + path.join('/');
	}

	/*
	 * Finds the object argument based on the last argument.
	 */
	function findObject(args) {
		var object = args[args.length - 1];
		if (typeof object === 'function') {
			object = args[args.length - 2];
		}
		return (!object || typeof object === 'string' ? null : object);
	}

	/*
	 * Finds the callback argument based on the last argument.
	 */
	function findCallback(args) {
		var callback = args[args.length - 1];
		return (typeof callback === 'function' ? callback : function () {
			Em.debug('No callback provided for HTTP response.');
		});
	}

	var Mock = Em.Object.extend({

		get: function () {

			var path = findPath(arguments);
			var callback = findCallback(arguments);
			var result = HttpRouter.getResult(path);

			callback(result, 200);

		},

		rest: function () {

			var args = [].slice.call(arguments);
			args.unshift('rest');
			this.get.apply(this, args);

		},

		post: function () {

			var path = findPath(arguments);
			var object = findObject(arguments);
			var callback = findCallback(arguments);
<<<<<<< HEAD
			var response = [];
=======
			var response = {
				result: [],
				error: null
			};
>>>>>>> 952e6a3e

			if (path === '/metrics') {

				if (typeof object === 'object' && object.length) {
					var path, query;
					for (var i = 0; i < object.length; i ++) {

						path = object[i].split('?')[0];
						query = C.Util.parseQueryString(object[i]);

						if (query.count) {

							TimeSeries(path, query, function (status, metricsResult) {
<<<<<<< HEAD
								response.push(metricsResult);
							});
						} else if (query.aggregate) {
							Counters(path, query, function (status, metricsResult) {
								response.push(metricsResult);
=======
								response.result.push({
									path: object[i],
									value: metricsResult
								});
							});

						} else if (query.aggregate) {

							Counters(path, query, function (status, metricsResult) {
								response.result.push({
									path: object[i],
									value: metricsResult
								});
>>>>>>> 952e6a3e
							});

						} else if (query.summary) {

							Summary(path, query, function (status, metricsResult) {
<<<<<<< HEAD
								response.push(metricsResult);
=======
								response.result.push({
									path: object[i],
									value: metricsResult
								});
>>>>>>> 952e6a3e
							});
							
						}

					}
<<<<<<< HEAD
					callback({
						error: null,
						result: response
					}, 200);
=======
					callback(response, 200);
>>>>>>> 952e6a3e

				} else {
					callback({
						error: 1,
						result: null
					}, 500);
				}

			} else {

				var response = HttpRouter.getResult(path);
				callback({
					result: response,
					error: null
				}, 200);

			}

		},

		rpc: function () {

			var args = [].slice.call(arguments);
			args.unshift('rpc');

			var object = args[args.length - 2];

			this.post.apply(this, args);

		},

		"delete": function (path) {

			var path = findPath(arguments);
			var callback = findCallback(arguments);
			this.post(path + '?_method=DELETE', callback);

		}

	});

	Mock.reopenClass({
		type: 'HTTP',
		kind: 'Mock'
	});

	return Mock;

});<|MERGE_RESOLUTION|>--- conflicted
+++ resolved
@@ -2,16 +2,10 @@
  * HTTP Mock
  */
 
-<<<<<<< HEAD
 define(['mocks/results/elements', 'mocks/results/metrics/timeseries',
 	'mocks/results/metrics/counters', 'mocks/results/metrics/samples',
 	'mocks/results/rpc', 'mocks/http-router'],
 	function (Elements, TimeSeries, Counters, Samples, RPC, HttpRouter) {
-=======
-define(['mocks/results/elements', 'mocks/results/metrics/counters',
-	'mocks/results/rpc', 'mocks/results/metrics/timeseries', 'mocks/http-router'],
-	function (Elements, Counters, RPC, TimeSeries, HttpRouter) {
->>>>>>> 952e6a3e
 
 	Em.debug('Loading HTTP Mock');
 
@@ -75,14 +69,8 @@
 			var path = findPath(arguments);
 			var object = findObject(arguments);
 			var callback = findCallback(arguments);
-<<<<<<< HEAD
 			var response = [];
-=======
-			var response = {
-				result: [],
-				error: null
-			};
->>>>>>> 952e6a3e
+
 
 			if (path === '/metrics') {
 
@@ -96,53 +84,27 @@
 						if (query.count) {
 
 							TimeSeries(path, query, function (status, metricsResult) {
-<<<<<<< HEAD
+
 								response.push(metricsResult);
 							});
 						} else if (query.aggregate) {
 							Counters(path, query, function (status, metricsResult) {
 								response.push(metricsResult);
-=======
-								response.result.push({
-									path: object[i],
-									value: metricsResult
-								});
-							});
-
-						} else if (query.aggregate) {
-
-							Counters(path, query, function (status, metricsResult) {
-								response.result.push({
-									path: object[i],
-									value: metricsResult
-								});
->>>>>>> 952e6a3e
 							});
 
 						} else if (query.summary) {
 
 							Summary(path, query, function (status, metricsResult) {
-<<<<<<< HEAD
 								response.push(metricsResult);
-=======
-								response.result.push({
-									path: object[i],
-									value: metricsResult
-								});
->>>>>>> 952e6a3e
 							});
 							
 						}
 
 					}
-<<<<<<< HEAD
 					callback({
 						error: null,
 						result: response
 					}, 200);
-=======
-					callback(response, 200);
->>>>>>> 952e6a3e
 
 				} else {
 					callback({

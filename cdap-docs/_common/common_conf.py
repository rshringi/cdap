--- conflicted
+++ resolved
@@ -211,13 +211,8 @@
   "versions":"http://docs.cask.co/cdap/json-versions.js",
   "versions_data":
     { "development": 
-<<<<<<< HEAD
-        [ ["2.8.0-SNAPSHOT", "2.8.0"], ["2.7.0-SNAPSHOT", "2.7.0"],], 
-      "current": ["2.6.0", "2.6.0"], 
-=======
         [ ["2.8.0-SNAPSHOT", "2.8.0"], ], 
       "current": ["2.7.1", "2.7.1"], 
->>>>>>> cbb4f3b1
       "older": 
         [ ["2.6.1", "2.6.1"],["2.6.0", "2.6.0"],["2.5.2", "2.5.2"], ["2.5.1", "2.5.1"], ["2.5.0", "2.5.0"], ], 
     },

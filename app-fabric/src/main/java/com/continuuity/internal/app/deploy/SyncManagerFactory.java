--- conflicted
+++ resolved
@@ -28,14 +28,9 @@
   private final DiscoveryServiceClient discoveryServiceClient;
 
   @Inject
-<<<<<<< HEAD
-  public SyncManagerFactory(CConfiguration configuration, PipelineFactory<?> pFactory,
+  public SyncManagerFactory(CConfiguration configuration, PipelineFactory pFactory,
                             LocationFactory lFactory, StoreFactory sFactory,
                             StreamConsumerFactory streamConsumerFactory, QueueAdmin queueAdmin,
-=======
-  public SyncManagerFactory(CConfiguration configuration, PipelineFactory pFactory,
-                            LocationFactory lFactory, StoreFactory sFactory, QueueAdmin queueAdmin,
->>>>>>> e5f3c7b0
                             DiscoveryServiceClient discoveryServiceClient) {
     this.configuration = configuration;
     this.pFactory = pFactory;
@@ -47,14 +42,8 @@
   }
 
   @Override
-<<<<<<< HEAD
-  public Manager<?, ?> create(ProgramTerminator programTerminator) {
-    return new LocalManager(configuration, pFactory, lFactory, sFactory, programTerminator,
+  public <I, O> Manager<I, O> create(ProgramTerminator programTerminator) {
+    return new LocalManager<I, O>(configuration, pFactory, lFactory, sFactory, programTerminator,
                             streamConsumerFactory, queueAdmin, discoveryServiceClient);
-=======
-  public <I, O> Manager<I, O> create(ProgramTerminator programTerminator) {
-    return new LocalManager<I, O>(configuration, pFactory, lFactory, sFactory, programTerminator, queueAdmin,
-                            discoveryServiceClient);
->>>>>>> e5f3c7b0
   }
 }
--- conflicted
+++ resolved
@@ -179,10 +179,6 @@
   @Override
   public RunIdentifier start(AuthToken token, FlowDescriptor descriptor)
     throws AppFabricServiceException, TException {
-<<<<<<< HEAD
-
-=======
->>>>>>> 83d5c145
     return null;
   }
 
@@ -196,7 +192,6 @@
   public FlowStatus status(AuthToken token, FlowIdentifier identifier)
     throws AppFabricServiceException, TException {
 
-<<<<<<< HEAD
     ProgramRuntimeService.RuntimeInfo runtimeInfo = findRuntimeInfo(identifier);
 
     int version = 1;  // FIXME, how to get version?
@@ -209,9 +204,6 @@
     RunIdentifier runId = new RunIdentifier(runtimeInfo.getController().getRunId().getId());
     String status = runtimeInfo.getController().getState().toString();
     return new FlowStatus(programId.getApplicationId(), programId.getId(), version, runId, status);
-=======
-    return null;
->>>>>>> 83d5c145
   }
 
   /**
@@ -247,7 +239,6 @@
   @Override
   public void setInstances(AuthToken token, FlowIdentifier identifier, String flowletId, short instances)
     throws AppFabricServiceException, TException {
-<<<<<<< HEAD
     ProgramRuntimeService.RuntimeInfo runtimeInfo = findRuntimeInfo(identifier);
     Preconditions.checkNotNull(runtimeInfo, "Unable to find runtime info for %s", identifier);
 
@@ -256,8 +247,6 @@
     } catch (Exception e) {
       throw Throwables.propagate(e);
     }
-=======
->>>>>>> 83d5c145
   }
 
   /**

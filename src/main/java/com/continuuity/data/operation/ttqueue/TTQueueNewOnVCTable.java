--- conflicted
+++ resolved
@@ -1040,13 +1040,10 @@
     private QueueStateStore(VersionedColumnarTable table, TransactionOracle oracle) {
       this.table = table;
       this.oracle = oracle;
-<<<<<<< HEAD
-=======
     }
 
     public byte[] getRowKey() {
       return rowKey;
->>>>>>> 9551c54c
     }
 
     public void setRowKey(byte[] rowKey) {
@@ -1479,11 +1476,7 @@
 
         // End of queue reached
         if(groupReadPointer >= queueState.getQueueWritePointer()) {
-<<<<<<< HEAD
           return Collections.emptyList();
-=======
-          return Collections.EMPTY_LIST;
->>>>>>> 9551c54c
         }
 
         // If there are enough entries for all consumers to claim, then claim batchSize entries

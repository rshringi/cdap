--- conflicted
+++ resolved
@@ -23,12 +23,7 @@
 import com.continuuity.explore.service.ExploreService;
 import com.continuuity.explore.service.HandleNotFoundException;
 import com.continuuity.explore.service.MetaDataInfo;
-<<<<<<< HEAD
-import com.continuuity.explore.service.Result;
 import com.continuuity.explore.service.ResultWithSchema;
-import com.continuuity.explore.service.Status;
-=======
->>>>>>> fcb97efe
 import com.continuuity.hive.context.CConfCodec;
 import com.continuuity.hive.context.ConfigurationUtil;
 import com.continuuity.hive.context.ContextManager;
@@ -376,21 +371,20 @@
   }
 
   @Override
-<<<<<<< HEAD
   public ResultWithSchema getDatasetSchema(String datasetName) throws ExploreException, SQLException {
     try {
       Map<String, String> sessionConf = startSession();
       SessionHandle sessionHandle = cliService.openSession("", "", sessionConf);
       try {
         OperationHandle operationHandle = doExecute(sessionHandle, String.format("describe %s", datasetName));
-        Status status;
+        QueryStatus status;
         do {
           TimeUnit.MILLISECONDS.sleep(300);
           cliService.getOperationStatus(operationHandle);
           status = fetchStatus(operationHandle);
         } while (!status.getStatus().isFinished());
 
-        List<Result> results = fetchNextResults(operationHandle, 1000000);
+        List<QueryResult> results = fetchNextResults(operationHandle, 1000000);
         List<ColumnDesc> schema = fetchResultSchema(operationHandle);
 
         LOG.trace("Getting schema for dataset", datasetName);
@@ -406,10 +400,7 @@
   }
 
   @Override
-  public Handle execute(String statement) throws ExploreException, SQLException {
-=======
   public QueryHandle execute(String statement) throws ExploreException, SQLException {
->>>>>>> fcb97efe
     try {
       Map<String, String> sessionConf = startSession();
       // TODO: allow changing of hive user and password - REACTOR-271

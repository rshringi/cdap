--- conflicted
+++ resolved
@@ -15,12 +15,9 @@
 import org.slf4j.LoggerFactory;
 
 import java.io.File;
-<<<<<<< HEAD
 import java.net.URISyntaxException;
 import java.net.URL;
-=======
 import java.util.Map;
->>>>>>> a22444ea
 
 /**
  * TwillApplication wrapper for Reactor YARN Services.

--- conflicted
+++ resolved
@@ -150,13 +150,10 @@
     scan.addColumn(QueueEntryRow.COLUMN_FAMILY, stateColumnName);
     scan.setFilter(createFilter());
     scan.setMaxVersions(1);
-<<<<<<< HEAD
-=======
 
     DequeueScanAttributes.set(scan, getQueueName());
     DequeueScanAttributes.set(scan, getConfig());
     DequeueScanAttributes.set(scan, transaction);
->>>>>>> 861f7701
 
     ResultScanner scanner = DistributedScanner.create(hTable, scan, HBaseQueueAdmin.ROW_KEY_DISTRIBUTOR, scansExecutor);
     return new HBaseQueueScanner(scanner, numRows);
@@ -224,11 +221,7 @@
       while (true) {
         if (cached.size() > 0) {
           Result result = cached.removeFirst();
-<<<<<<< HEAD
-          Map<byte[], byte[]> row = result.getFamilyMap(QueueConstants.COLUMN_FAMILY);
-=======
           Map<byte[], byte[]> row = result.getFamilyMap(QueueEntryRow.COLUMN_FAMILY);
->>>>>>> 861f7701
           return ImmutablePair.of(HBaseQueueAdmin.ROW_KEY_DISTRIBUTOR.getOriginalKey(result.getRow()), row);
         }
         Result[] results = scanner.next(numRows);
